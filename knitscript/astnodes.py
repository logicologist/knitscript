--- conflicted
+++ resolved
@@ -57,7 +57,6 @@
     pass
 
 
-<<<<<<< HEAD
 class KnitExpr(Expr):
     """An AST node for a unit of knitting."""
     @abstractmethod
@@ -66,14 +65,6 @@
 
 
 class NaturalLit(Expr):
-=======
-class Lit(Expr):
-    """A literal expression node."""
-    pass
-
-
-class NaturalLit(Lit):
->>>>>>> 9c17092c
     """An AST node for a natural number (non-negative integer) literal."""
 
     def __init__(self, value: int) -> None:
@@ -99,11 +90,7 @@
         return isinstance(other, NaturalLit) and self.value == other.value
 
 
-<<<<<<< HEAD
 class StitchLit(KnitExpr):
-=======
-class StitchLit(Lit):
->>>>>>> 9c17092c
     """An AST node for a stitch literal."""
 
     def __init__(self, stitch: Stitch) -> None:
